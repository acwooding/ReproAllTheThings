--- conflicted
+++ resolved
@@ -884,15 +884,10 @@
             name of dataset
         process_function: func (or partial)
             Function that will be called to process raw data into usable Dataset
-<<<<<<< HEAD
-        download_dir: path (default paths['raw_data_path']
-            default location for raw files
-=======
         download_dir: path (default None)
             default location for raw files either absolute or
             relative to paths['raw_data_path']. If None, will download to
             paths['raw_data_path']
->>>>>>> f34cebba
         file_list: list
             list of file_dicts associated with this DataSource.
             Valid keys for each file_dict include:
@@ -1472,13 +1467,8 @@
             **process_function_dict,
             'name': self.name
         }
-<<<<<<< HEAD
-        if self.download_dir != paths['raw_data_path']:
-            obj_dict['download_dir'] = str(self.download_dir)
-=======
         if self.download_dir_fq != paths['raw_data_path']:
             obj_dict['download_dir'] = str(self.download_dir_fq)
->>>>>>> f34cebba
         return obj_dict
 
     @classmethod
