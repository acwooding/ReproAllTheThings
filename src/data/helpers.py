--- conflicted
+++ resolved
@@ -6,13 +6,8 @@
 from ..log import logger
 from .. import paths
 
-<<<<<<< HEAD
-from . import (DataSource, Dataset, hash_file, TransformerGraph,
-               create_transformer_pipeline, dataset_catalog, add_datasource)
-=======
 from . import (DataSource, Dataset, hash_file, DatasetGraph, Catalog,
                serialize_transformer_pipeline)
->>>>>>> 3e51042a
 from .transformer_functions import csv_to_pandas, new_dataset, apply_single_function
 from .extra import process_extra_files
 from .utils import serialize_partial
