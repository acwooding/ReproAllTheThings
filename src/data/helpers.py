## Script common ways of adding a dataset to the workflow

from functools import partial
import pathlib

from ..log import logger
from .. import paths

from . import (DataSource, Dataset, hash_file, TransformerGraph,
<<<<<<< HEAD
               create_transformer_pipeline, dataset_catalog, add_datasource)
=======
               create_transformer_pipeline, dataset_catalog, add_datasource, serialize_partial)
>>>>>>> f7c2671d
from .transformer_functions import csv_to_pandas, new_dataset, apply_single_function
from .extra import process_extra_files
from .utils import serialize_partial

__all__ = [
    'dataset_from_csv_manual_download',
    'dataset_from_metadata',
    'dataset_from_single_function',
]

# Create a Dataset from a single csv file
def dataset_from_csv_manual_download(ds_name, csv_path, download_message,
                                     license_str, descr_str, *, hash_type='sha1',
                                     hash_value=None,
                                     overwrite_catalog=False,):
    """
    Add a dataset to the catalog files where .data is the dataframe from a
    single .csv file obtained via manual download.

    ds_name: str
        name of the resulting dataset
    csv_path: path
        relative path to the .csv file from paths['raw_data_path']
    download_message: str
    hash_type: {'sha1', 'md5'}
    hash_value: string. required
        Hash, computed via the algorithm specified in `hash_type`
    license_str: str
        Contents of metadata license as text
    descr_str:
        Contents of the metadata description as text
    overwrite_catalog: boolean
        If True, existing entries in datasets and transformers catalogs will be
        overwritten

    Returns
    -------
    Dataset that was added to the Transformer graph
    """

    if ds_name in dataset_catalog() and not overwrite_catalog:
        raise KeyError(f"'{ds_name}' already in catalog")
    csv_path = pathlib.Path(csv_path)
    # Create a datasource
    raw_ds_name = ds_name+"-raw"
    logger.debug(f"Creating raw datasource: {raw_ds_name}")
    dsrc = DataSource(raw_ds_name)

    if hash_value is None:
        file_path = paths['raw_data_path'] / csv_path
        hash_value = hash_file(file_path, algorithm=hash_type)
    dsrc.add_manual_download(message=download_message,
                             file_name=str(csv_path),
                             hash_type=hash_type,
                             hash_value=hash_value,
                             unpack_action='copy',
                             force=True)
    dsrc.add_metadata(contents=descr_str, force=True)
    dsrc.add_metadata(contents=license_str, kind='LICENSE', force=True)

    process_function = process_extra_files
    process_function = process_extra_files
    process_function_kwargs = {'do_copy':True,
                               'file_glob':str(csv_path.name),
                               'extra_dir': raw_ds_name+'.extra',
                               'extract_dir': raw_ds_name}
    dsrc.process_function = partial(process_function, **process_function_kwargs)
    add_datasource(dsrc)

    # Add a dataset from the datasource
    dag = TransformerGraph(catalog_path=paths['catalog_path'])
    dag.add_source(output_dataset=raw_ds_name, datasource_name=raw_ds_name, force=True)
    # Run the dataset creation code to add it to the catalog
    ds = Dataset.from_catalog(raw_ds_name)

    # Add transformer to create the final dataset
    transformers = [partial(csv_to_pandas,
                            output_map={ds_name:csv_path.name})]

    dag.add_edge(input_dataset=raw_ds_name,
                 output_dataset=ds_name,
                 transformer_pipeline=create_transformer_pipeline(transformers),
                 force=True)

    ds = Dataset.from_catalog(ds_name)
    return ds

def dataset_from_metadata(dataset_name, metadata=None, overwrite_catalog=False):
    """Create Dataset from supplied metadata

    Dataset will be a source node in the Transformer graph

    Parameters
    ----------
    dataset_name:
        name of dataset to be created
    metadata:
        dictionary of metadata fields for dataset creation
    overwrite_catalog: boolean
        If True, existing entries in datasets and transformers catalogs will be
        overwritten

    Returns
    -------
    Dataset that was added to the Transformer graph

    """
    if dataset_name in dataset_catalog() and not overwrite_catalog:
        raise KeyError(f"'{dataset_name}' already in catalog")
    if metadata is None:
        metadata = {}
    dag = TransformerGraph()
    ds_opts = {'metadata': metadata}
    transformers = [partial(new_dataset, dataset_name=dataset_name, dataset_opts=ds_opts)]
    dag.add_source(output_dataset=dataset_name,
               transformer_pipeline=create_transformer_pipeline(transformers),
               force=overwrite_catalog)
    ds = Dataset.from_catalog(dataset_name)
    return ds


def dataset_from_single_function(*, source_dataset_name, dataset_name, data_function, added_descr_txt, drop_extra=True, overwrite_catalog=False):
    """
    Create a derived dataset (dataset_name) via a single function call on .data from a
    previous dataset (source_dataset_name).

    Parameters
    ----------
    source_dataset_name:
        name of the dataset that the new dataset will be derived from
    dataset_name:
        name of the new dataset_catalog
    added_descr_txt: Default None
        new description text to be appended to the metadata descr
    data_function:
        function (from src module) to run on .data to produce the new .data
    overwrite_catalog: boolean
        if True, existing entries in datasets and transformers catalogs will be overwritten
    """
    dag = TransformerGraph(catalog_path=paths['catalog_path'])
    serialized_function = serialize_partial(data_function)
    transformers = [partial(apply_single_function, source_dataset_name=source_dataset_name, dataset_name=dataset_name,
                            serialized_function=serialized_function, added_descr_txt=added_descr_txt, drop_extra=drop_extra)]
    dag.add_edge(input_dataset=source_dataset_name,
                 output_dataset=dataset_name,
                 transformer_pipeline=create_transformer_pipeline(transformers),
                 force=overwrite_catalog)
    ds = Dataset.from_catalog(dataset_name)
    logger.debug(f"{dataset_name} added to catalog")
    return ds<|MERGE_RESOLUTION|>--- conflicted
+++ resolved
@@ -7,11 +7,7 @@
 from .. import paths
 
 from . import (DataSource, Dataset, hash_file, TransformerGraph,
-<<<<<<< HEAD
                create_transformer_pipeline, dataset_catalog, add_datasource)
-=======
-               create_transformer_pipeline, dataset_catalog, add_datasource, serialize_partial)
->>>>>>> f7c2671d
 from .transformer_functions import csv_to_pandas, new_dataset, apply_single_function
 from .extra import process_extra_files
 from .utils import serialize_partial
