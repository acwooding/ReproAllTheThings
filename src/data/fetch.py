--- conflicted
+++ resolved
@@ -9,15 +9,10 @@
 import tempfile
 import zipfile
 import zlib
-<<<<<<< HEAD
-
-import gdown
-=======
 import requests
 import joblib
 import gdown
 
->>>>>>> 82a726b5
 from tqdm.auto import tqdm
 
 from .. import paths
