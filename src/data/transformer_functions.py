import pathlib

import pandas as pd
from tqdm.auto import tqdm

from sklearn.model_selection import train_test_split

from . import Dataset, deserialize_partial
from .. import paths
from ..log import logger
from .utils import deserialize_partial
from ..utils import run_notebook

__all__ = [
<<<<<<< HEAD
=======
    'run_notebook_transformer',
>>>>>>> 72deebb8
    'apply_single_function',
    'csv_to_pandas',
    'new_dataset',
    'sklearn_train_test_split',
    'sklearn_transform',
]

<<<<<<< HEAD
=======
def run_notebook_transformer(dsdict, *,
                             notebook_name,
                             notebook_path,
                             output_dataset_names,
                             ):
    """
    Use a notebook as a transformer function in the dataset graph.
    The notebook *must* write the output datasets to disk; i.e. once their
    notebook has run, this function assumes Dataset.from_disk() will succeed
    for all output datasets listed in `output_dataset_names`

    Parameters
    ----------
    dsdict: Ignored
        Needed to conform to transformer API, but ignored, as these will need
        to be loaded in the notebook itself.
    notebook_name: None or str
        Name of current notebook. If None, an attempt will be made to infer it.
    notebook_path: None or str or Path
        If None, paths['notebook_path'] will be used
    output_dataset_names: List(str)
        List of datasets that were created (and saved to disk) by the notebook.
        These will be loaded from disk and returned by the transformer
    """
    if notebook_path == 'None':
        logger.error("JSON encoding problem with notebook_path. Please regenerate transformer")

    logger.debug(f"Using notebook:{notebook_name} as transformer to generate {output_dataset_names}")
    output_notebook = run_notebook(notebook_path=notebook_path, notebook_name=notebook_name)
    logger.debug(f"See {paths['interim_data_path']/output_notebook} for output of this process")
    ods_dict = {}
    for ods in output_dataset_names:
        logger.debug(f"Loading output dataset:{ods} from disk")
        ods_dict[ods] = Dataset.from_disk(ods)
    return ods_dict


>>>>>>> 72deebb8
def new_dataset(dsdict, *, dataset_name, dataset_opts=None):
    """
    Transformer function: create a dataset from its default constructor

    Parameters
    ----------
    dsdict: ignored

    dataset_name:
        Name of dataset to create
    dataset_opts: dict
        kwargs dict to pass to Dataset constructor

    Returns
    -------
    dsdict {dataset_name: Dataset}
    """
    if dataset_opts is None:
        dataset_opts = {}
    ds = Dataset(dataset_name, **dataset_opts)
    return {dataset_name: ds}

def sklearn_train_test_split(ds_dict, **split_opts):
    """Transformer Function: performs a train/test split.

    for each `dset` in ds_dict, this transformer creates two new
    datasets: {dset.name}_test and {dset.name}_train

    Parameters
    ----------
    ds_dict:
        input datasets
    **split_opts:
        Remaining options will be passed to `train_test_split`

    """
    new_ds = {}
    for ds_name, dset in ds_dict.items():

        for kind in ['train', 'test']:
            dset_name = f"{dset_name}_{kind}"
            dset_meta = {**dset.metadata, 'split':kind, 'split_opts':split_opts}
            new_ds[dset_name] = Dataset(dataset_name=dset_name, metadata=dset_meta)
        X_train, X_test, y_train, y_test = train_test_split(dset.data, dset.target, **split_opts)

        new_ds[f'{dset_name}_train'].data = X_train
        new_ds[f'{dset_name}_train'].target = y_train
        new_ds[f'{dset_name}_test'].data = X_test
        new_ds[f'{dset_name}_test'].target = y_test
    return new_ds

def sklearn_transform(ds_dict, transformer_name, transformer_opts=None, subselect_column=None, **opts):
    """
    Wrapper for any 1:1 (data in to data out) sklearn style transformer. Will run the .fit_transform
    method of the transformer on dset.data. If subselect_column is not None, it will treat the data
    like a dataframe and will subselect dset.data[subselect_column] to run the transformer on.

    Parameters
    ----------
    ds_dictet:
        Datasets upon which to apply transforms
    transformer_name: string
        sklearn style transformer with a .fit_transform method avaible via sklearn_transformers.
    transformer_opts: dict
        options to pass on to the transformer
    subselect_column: string
        column name for dset.data to run the transformer on
    return_whole: boolean
        return the whole dataframe with a new column named "transformed"
    **opts:
        options to pass on to the fit_transform method

    Returns
    -------
    Datasets whose data are the result of the transformer.fit_transform
    """
    new_dsdict = {}
    for ds_name, dset in ds_dict.items():
        if transformer_name in sklearn_transformers():
            transformer = sklearn_transformers(keys_only=False).get(transformer_name)(**transformer_opts)
        else:
            raise ValueError(f"Invalid transformer name: {transformer_name}. See sklearn_transformers for available names.")
        if subselect_column:
            new_data = transformer.fit_transform(dset.data[subselect_column], **opts)
        else:
            new_data = transformer.fit_transform(dset.data, **opts)

        new_dsname = f"{dset.name}_{transformer.__class__.__name__}"
        new_dsdict[new_dsname] = Dataset(dataset_name=new_dsname, metadata=dset.metadata, data=new_data)
    return new_dsdict

def csv_to_pandas(ds_dict, *, output_map, **opts):
    """

    Parameters
    ----------
    ds_dict:
        input datasets. If multiple datasets, processing will stop at first matching csv_filename
    output_map: dict(new_dataset_name:csv_filename)
        datasets to create. new_dataset_name will be created using csv_filename as its data column.
    **opts:
        Remaining options will be ignored
    """
    new_ds = {}
    df = None
    for ds_name, dset in ds_dict.items():
        extra = dset.metadata.get('extra', None)
        if extra is not None:
            logger.debug(f"Input dataset {ds_name} has extra data. Processing...")
            for rel_dir, file_dict in extra.items():
                for new_dsname, csv_filename in output_map.items():
                    if csv_filename in file_dict:
                        logger.debug(f"Found {csv_filename}. Creating {new_dsname} dataset")
                        path = paths['processed_data_path'] / rel_dir / csv_filename
                        df = pd.read_csv(path)
                        new_metadata = dset.metadata
                        new_metadata.pop('extra', None)
                        new_ds[new_dsname] = Dataset(dataset_name=new_dsname, data=df, metadata=new_metadata)
    return new_ds



def apply_single_function(ds_dict, *, source_dataset_name, dataset_name, serialized_function, added_descr_txt, drop_extra, **opts):
    """
    Parameters
    ----------
    ds_dict:
        input datasets.
    source_dataset_name:
        name of the dataset that the new dataset will be derived from
    dataset_name:
        name of the new dataset_catalog
    added_descr_txt: Default None
        new description text to be appended to the metadata descr
    serialized_function:
        function (serialized by src.utils.serialize_partial) to run on .data to produce the new .data
    drop_extra: boolean
        drop the .extra part of the metadata
    **opts:
        Remaining options will be ignored
    """

    new_ds = {}

    logger.debug(f"Loading {source_dataset_name}...")
    ds = ds_dict.get(source_dataset_name)

    new_metadata = ds.metadata.copy()
    new_metadata['descr'] += added_descr_txt
    if drop_extra:
        if new_metadata.get('extra', 0) != 0:
            new_metadata.pop('extra')

    logger.debug(f"Applying data function...")
    data_function=deserialize_partial(serialized_function)
    new_data = data_function(ds.data)

    if ds.target is not None:
        new_target = ds.target.copy()
    else:
        new_target = None

    new_ds[dataset_name] = Dataset(dataset_name=dataset_name, data=new_data, target=new_target, metadata=new_metadata)
    return new_ds


    new_metadata = ds.metadata.copy()

    new_ds[new_dsname] = Dataset(dataset_name=new_dsname, data=preprocessed_corpus, metadata=new_metadata)
    return new_ds<|MERGE_RESOLUTION|>--- conflicted
+++ resolved
@@ -12,10 +12,7 @@
 from ..utils import run_notebook
 
 __all__ = [
-<<<<<<< HEAD
-=======
     'run_notebook_transformer',
->>>>>>> 72deebb8
     'apply_single_function',
     'csv_to_pandas',
     'new_dataset',
@@ -23,8 +20,6 @@
     'sklearn_transform',
 ]
 
-<<<<<<< HEAD
-=======
 def run_notebook_transformer(dsdict, *,
                              notebook_name,
                              notebook_path,
@@ -62,7 +57,6 @@
     return ods_dict
 
 
->>>>>>> 72deebb8
 def new_dataset(dsdict, *, dataset_name, dataset_opts=None):
     """
     Transformer function: create a dataset from its default constructor
