import pathlib

import pandas as pd
from tqdm.auto import tqdm

from sklearn.model_selection import train_test_split

from . import Dataset, deserialize_partial
from .. import paths
from ..log import logger
from .utils import deserialize_partial
<<<<<<< HEAD
=======
from ..utils import run_notebook
>>>>>>> 60cacb3b

__all__ = [
    'run_notebook_transformer',
    'apply_single_function',
    'csv_to_pandas',
    'new_dataset',
    'sklearn_train_test_split',
    'sklearn_transform',
]

def run_notebook_transformer(dsdict, *,
                             notebook_name,
                             notebook_path,
                             output_dataset_names,
                             ):
    """
    Use a notebook as a transformer function in the dataset graph.
    The notebook *must* write the output datasets to disk; i.e. once their
    notebook has run, this function assumes Dataset.from_disk() will succeed
    for all output datasets listed in `output_dataset_names`

    Parameters
    ----------
    dsdict: Ignored
        Needed to conform to transformer API, but ignored, as these will need
        to be loaded in the notebook itself.
    notebook_name: None or str
        Name of current notebook. If None, an attempt will be made to infer it.
    notebook_path: None or str or Path
        If None, paths['notebook_path'] will be used
    output_dataset_names: List(str)
        List of datasets that were created (and saved to disk) by the notebook.
        These will be loaded from disk and returned by the transformer
    """
    if notebook_path == 'None':
        logger.error("JSON encoding problem with notebook_path. Please regenerate transformer")

    logger.debug(f"Using notebook:{notebook_name} as transformer to generate {output_dataset_names}")
    output_notebook = run_notebook(notebook_path=notebook_path, notebook_name=notebook_name)
    logger.debug(f"See {output_notebook} for output of this process")
    ods_dict = {}
    for ods in output_dataset_names:
        logger.debug(f"Loading output dataset:{ods} from disk")
        ods_dict[ods] = Dataset.from_disk(ods)
    return ods_dict


def new_dataset(dsdict, *, dataset_name, dataset_opts=None):
    """
    Transformer function: create a dataset from its default constructor

    Parameters
    ----------
    dsdict: ignored

    dataset_name:
        Name of dataset to create
    dataset_opts: dict
        kwargs dict to pass to Dataset constructor

    Returns
    -------
    dsdict {dataset_name: Dataset}
    """
    if dataset_opts is None:
        dataset_opts = {}
    ds = Dataset(dataset_name, **dataset_opts)
    return {dataset_name: ds}

def sklearn_train_test_split(ds_dict, **split_opts):
    """Transformer Function: performs a train/test split.

    for each `dset` in ds_dict, this transformer creates two new
    datasets: {dset.name}_test and {dset.name}_train

    Parameters
    ----------
    ds_dict:
        input datasets
    **split_opts:
        Remaining options will be passed to `train_test_split`

    """
    new_ds = {}
    for ds_name, dset in ds_dict.items():

        for kind in ['train', 'test']:
            dset_name = f"{dset_name}_{kind}"
            dset_meta = {**dset.metadata, 'split':kind, 'split_opts':split_opts}
            new_ds[dset_name] = Dataset(dataset_name=dset_name, metadata=dset_meta)
        X_train, X_test, y_train, y_test = train_test_split(dset.data, dset.target, **split_opts)

        new_ds[f'{dset_name}_train'].data = X_train
        new_ds[f'{dset_name}_train'].target = y_train
        new_ds[f'{dset_name}_test'].data = X_test
        new_ds[f'{dset_name}_test'].target = y_test
    return new_ds

def sklearn_transform(ds_dict, transformer_name, transformer_opts=None, subselect_column=None, **opts):
    """
    Wrapper for any 1:1 (data in to data out) sklearn style transformer. Will run the .fit_transform
    method of the transformer on dset.data. If subselect_column is not None, it will treat the data
    like a dataframe and will subselect dset.data[subselect_column] to run the transformer on.

    Parameters
    ----------
    ds_dictet:
        Datasets upon which to apply transforms
    transformer_name: string
        sklearn style transformer with a .fit_transform method avaible via sklearn_transformers.
    transformer_opts: dict
        options to pass on to the transformer
    subselect_column: string
        column name for dset.data to run the transformer on
    return_whole: boolean
        return the whole dataframe with a new column named "transformed"
    **opts:
        options to pass on to the fit_transform method

    Returns
    -------
    Datasets whose data are the result of the transformer.fit_transform
    """
    new_dsdict = {}
    for ds_name, dset in ds_dict.items():
        if transformer_name in sklearn_transformers():
            transformer = sklearn_transformers(keys_only=False).get(transformer_name)(**transformer_opts)
        else:
            raise ValueError(f"Invalid transformer name: {transformer_name}. See sklearn_transformers for available names.")
        if subselect_column:
            new_data = transformer.fit_transform(dset.data[subselect_column], **opts)
        else:
            new_data = transformer.fit_transform(dset.data, **opts)

        new_dsname = f"{dset.name}_{transformer.__class__.__name__}"
        new_dsdict[new_dsname] = Dataset(dataset_name=new_dsname, metadata=dset.metadata, data=new_data)
    return new_dsdict

def csv_to_pandas(ds_dict, *, output_map, **opts):
    """

    Parameters
    ----------
    ds_dict:
        input datasets. If multiple datasets, processing will stop at first matching csv_filename
    output_map: dict(new_dataset_name:csv_filename)
        datasets to create. new_dataset_name will be created using csv_filename as its data column.
    **opts:
        Remaining options will be ignored
    """
    new_ds = {}
    df = None
    for ds_name, dset in ds_dict.items():
        extra = dset.metadata.get('extra', None)
        if extra is not None:
            logger.debug(f"Input dataset {ds_name} has extra data. Processing...")
            for rel_dir, file_dict in extra.items():
                for new_dsname, csv_filename in output_map.items():
                    if csv_filename in file_dict:
                        logger.debug(f"Found {csv_filename}. Creating {new_dsname} dataset")
                        path = paths['processed_data_path'] / rel_dir / csv_filename
                        df = pd.read_csv(path)
                        new_metadata = dset.metadata
                        new_metadata.pop('extra', None)
                        new_ds[new_dsname] = Dataset(dataset_name=new_dsname, data=df, metadata=new_metadata)
    return new_ds



def apply_single_function(ds_dict, *, source_dataset_name, dataset_name, serialized_function, added_descr_txt, drop_extra, **opts):
    """
    Parameters
    ----------
    ds_dict:
        input datasets.
    source_dataset_name:
        name of the dataset that the new dataset will be derived from
    dataset_name:
        name of the new dataset_catalog
    added_descr_txt: Default None
        new description text to be appended to the metadata descr
    serialized_function:
        function (serialized by src.utils.serialize_partial) to run on .data to produce the new .data
    drop_extra: boolean
        drop the .extra part of the metadata
    **opts:
        Remaining options will be ignored
    """

    new_ds = {}

    logger.debug(f"Loading {source_dataset_name}...")
    ds = ds_dict.get(source_dataset_name)

    new_metadata = ds.metadata.copy()
    new_metadata['descr'] += added_descr_txt
    if drop_extra:
        if new_metadata.get('extra', 0) != 0:
            new_metadata.pop('extra')

    logger.debug(f"Applying data function...")
    data_function=deserialize_partial(serialized_function)
    new_data = data_function(ds.data)

    if ds.target is not None:
        new_target = ds.target.copy()
    else:
        new_target = None

    new_ds[dataset_name] = Dataset(dataset_name=dataset_name, data=new_data, target=new_target, metadata=new_metadata)
    return new_ds


    new_metadata = ds.metadata.copy()

    new_ds[new_dsname] = Dataset(dataset_name=new_dsname, data=preprocessed_corpus, metadata=new_metadata)
    return new_ds

def limit_to_common_varietals(df, min_reviews=25):
    '''
    Take the subselection of the wine reviews dataset (df) that only contains varietals with at least
    min_reviews reviews. All entries in the final dataframe must have a variety.

    Parameters
    ----------
    df: DataFrame
        wine reviews dataframe with 'variety' as  a column
    min_reviews: int
        minimum number of reviews needed to keep a varietal

    Returns
    -------
    df_common_variety:
        dataframe that only includes reviews with a variety that appears at least min_reviews times.
    '''
    df_variety = df.dropna(axis=0, subset=['variety']).copy()

    varietal_counts = df_variety.variety.value_counts()
    df_variety['common_varietal'] = df_variety.variety.apply(lambda x: varietal_counts[x] > min_reviews)

    df_common_variety = df_variety[df_variety.common_varietal].copy()
    df_common_variety.reset_index(inplace=True)
    df_common_variety.drop(columns=['index', 'common_varietal'], inplace=True)

    return df_common_variety<|MERGE_RESOLUTION|>--- conflicted
+++ resolved
@@ -9,10 +9,7 @@
 from .. import paths
 from ..log import logger
 from .utils import deserialize_partial
-<<<<<<< HEAD
-=======
 from ..utils import run_notebook
->>>>>>> 60cacb3b
 
 __all__ = [
     'run_notebook_transformer',
