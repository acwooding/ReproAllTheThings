--- conflicted
+++ resolved
@@ -5,12 +5,8 @@
 from sklearn.model_selection import train_test_split
 from sklearn.feature_extraction.text import CountVectorizer, TfidfVectorizer
 from .datasets import Dataset
-<<<<<<< HEAD
-from ..logging import logger
+from ..log import logger
 from ..utils import custom_join
-=======
-from ..log import logger
->>>>>>> 151411f2
 
 __all__ = [
     'available_transformers'
