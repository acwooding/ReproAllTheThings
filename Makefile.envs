--- conflicted
+++ resolved
@@ -15,15 +15,9 @@
 
 .PHONY: create_environment
 ## Set up virtual (conda) environment for this project
-<<<<<<< HEAD
-create_environment: environment.$(ARCH).lock.yml
-ifeq (conda,$(VIRTUALENV))
-	@touch environment.yml
-=======
 create_environment: $(EASYDATA_LOCKFILE)
 ifeq (conda,$(VIRTUALENV))
 	@rm -f $(EASYDATA_LOCKFILE)
->>>>>>> 72deebb8
 	@echo
 	@echo "New conda env created. Activate with:"
 	@echo ">>> conda activate $(PROJECT_NAME)"
@@ -51,23 +45,14 @@
 
 .PHONY: update_environment
 ## Install or update Python Dependencies in the virtual (conda) environment
-<<<<<<< HEAD
-update_environment: test_environment environment.$(ARCH).lock.yml
-=======
 update_environment: environment_enabled $(EASYDATA_LOCKFILE)
->>>>>>> 72deebb8
 ifneq ("X$(wildcard .post-update-environment.txt)","X")
 	@cat .post-update-environment.txt
 endif
 
-<<<<<<< HEAD
-.PHONY: test_environment
-test_environment:
-=======
 .PHONY: environment_enabled
 # Checks that the conda environment is active
 environment_enabled:
->>>>>>> 72deebb8
 ifeq (conda,$(VIRTUALENV))
 ifneq ($(notdir ${CONDA_DEFAULT_ENV}), $(PROJECT_NAME))
 	$(error Run "$(VIRTUALENV) activate $(PROJECT_NAME)" before proceeding...)
