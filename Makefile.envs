--- conflicted
+++ resolved
@@ -17,11 +17,7 @@
 ## Set up virtual environment for this project
 create_environment: environment.$(ARCH).lock.yml
 ifeq (conda,$(VIRTUALENV))
-<<<<<<< HEAD
-	$(CONDA_EXE) env update -n $(PROJECT_NAME) -f environment.yml
-=======
 	touch environment.yml
->>>>>>> e176e9bd
 	@echo "New conda env created. Activate with:"
 	@echo ">>> conda activate $(PROJECT_NAME)"
 	@echo ">>> make update_environment"
