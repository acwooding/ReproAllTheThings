--- conflicted
+++ resolved
@@ -1,10 +1,5 @@
-<<<<<<< HEAD
-ARCH := $(shell arch)
-CONDA_EXE ?= ~/miniconda3/condabin/conda
-=======
 CONDA_EXE ?= ~/miniconda3/bin/conda
 DEBUG_FILE := debug.txt
->>>>>>> f34cebba
 MODULE_NAME := src
 TESTS_NO_CI = $(MODULE_NAME)/tests/no_ci
 PROJECT_DIR := $(shell dirname $(realpath $(lastword $(MAKEFILE_LIST))))
