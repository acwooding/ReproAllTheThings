ARCH := $(shell arch)
<<<<<<< HEAD

CONDA_EXE ?= ~/miniconda3/condabin/conda

=======
CONDA_EXE ?= ~/miniconda3/bin/conda
>>>>>>> 4842bd55
MODULE_NAME := src
PROJECT_DIR := $(shell dirname $(realpath $(lastword $(MAKEFILE_LIST))))
PROJECT_NAME := reproallthethings
PYTHON_INTERPRETER := python3
VIRTUALENV := conda<|MERGE_RESOLUTION|>--- conflicted
+++ resolved
@@ -1,11 +1,5 @@
 ARCH := $(shell arch)
-<<<<<<< HEAD
-
 CONDA_EXE ?= ~/miniconda3/condabin/conda
-
-=======
-CONDA_EXE ?= ~/miniconda3/bin/conda
->>>>>>> 4842bd55
 MODULE_NAME := src
 PROJECT_DIR := $(shell dirname $(realpath $(lastword $(MAKEFILE_LIST))))
 PROJECT_NAME := reproallthethings
