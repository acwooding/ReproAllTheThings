--- conflicted
+++ resolved
@@ -3,11 +3,8 @@
 setup(
     name='src',
     packages=find_packages(),
-<<<<<<< HEAD
     version='0.0.2',
-=======
-    version='1.5.0',
->>>>>>> 3c58faf5
+
     description='''Reproducing EmbedAllTheThings by jc-healy and making it reproducible via easydata.''',
     author='John Healy, Amy Wooding',
     license='MIT',
