#
# GLOBALS                                                                       #
#
include Makefile.include

#
# Manage Environment
#

include Makefile.envs

#
# Deprecated
#

.PHONY: requirements

requirements: update_environment
	@echo "WARNING: 'make requirements' is deprecated. Use 'make update_environment'"

.PHONY: unfinished
unfinished:
	@echo "WARNING: this target is unfinished and may be removed or changed dramatically in future releases"

#
# COMMANDS                                                                      #
#

.PHONY: data
<<<<<<< HEAD
data: transform_data

.PHONY: sources
sources: process_sources
=======
data: datasets

.PHONY: raw
raw: datasources
>>>>>>> 72deebb8

.PHONY: datasources
datasources: .make.datasources

.make.datasources: catalog/datasources/*
	$(PYTHON_INTERPRETER) -m $(MODULE_NAME).workflow datasources
	#touch .make.datasources

.PHONY: datasets
datasets: .make.datasets

<<<<<<< HEAD
.make.unpack_sources: .make.fetch_sources
	$(PYTHON_INTERPRETER) -m $(MODULE_NAME).data.make_dataset unpack
	touch .make.unpack_sources

.PHONY: process_sources
process_sources: .make.process_sources

.make.process_sources: .make.unpack_sources
	$(PYTHON_INTERPRETER) -m $(MODULE_NAME).data.make_dataset process
	touch .make.process_sources

.PHONY: transform_data
transform_data: .make.transform_data

.make.transform_data: .make.process_sources
	$(PYTHON_INTERPRETER) -m $(MODULE_NAME).data.apply_transforms
	touch .make.transform_data
=======
.make.datasets: catalog/datasets/* catalog/transformers/*
	$(PYTHON_INTERPRETER) -m $(MODULE_NAME).workflow datasets
	#touch .make.datasets
>>>>>>> 72deebb8

.PHONY: clean
## Delete all compiled Python files
clean:
	find . -type f -name "*.py[co]" -delete
	find . -type d -name "__pycache__" -delete
	rm -f .make.*

.PHONY: clean_interim
clean_interim:
	rm -rf data/interim/*

.PHONY: clean_raw
clean_raw:
	rm -f data/raw/*

.PHONY: clean_processed
clean_processed:
	rm -f data/processed/*

.PHONY: clean_workflow
clean_workflow:
	rm -f catalog/datasources.json
	rm -f catalog/transformer_list.json
.PHONY: test

## Run all Unit Tests
test: update_environment
	LOGLEVEL=DEBUG pytest --pyargs --doctest-modules --doctest-continue-on-failure --verbose \
		$(if $(CI_RUNNING),--ignore=$(TESTS_NO_CI)) \
		$(MODULE_NAME)

## Run all Unit Tests with coverage
test_with_coverage: update_environment
	coverage run -m pytest --pyargs --doctest-modules --doctest-continue-on-failure --verbose \
		$(if $(CI_RUNNING),--ignore=$(TESTS_NO_CI)) \
		$(MODULE_NAME)

## Run all Unit Tests with coverage
test_with_coverage: update_environment
	coverage run pytest --pyargs --doctest-modules --doctest-continue-on-failure --verbose \
		$(if $(CI_RUNNING),--ignore=$(TESTS_NO_CI)) \
		$(MODULE_NAME)

.PHONY: lint
# Lint using flake8
lint:
	flake8 $(MODULE_NAME)

.phony: help_update_easydata
help_update_easydata:
	@echo "\nTo update easydata on an existing repo, verify that you have an 'easydata' branch"
	@echo "\n>>>git rev-parse -q --verify easydata"
	@echo "\nIf no output is given, do this:"
	@echo "\n>>>git branch easydata `git rev-list --max-parents=0 HEAD`"
	@echo "\nIf no output is given, do this:"
	@echo "\nCheck-in all your changes, then merge the new easydata branch into yours"
	@echo "\ngit branch easydata"
	@echo "# replace easydata with https://github.com/hackalog/easydata if needed"
	@echo "pushd .. && cookiecutter --config-file $(PROJECT_NAME)/.easydata.yml easydata -f --no-input && popd"
	@echo "git add -p  # add all the changes"
	@echo "git commit -m 'sync with easydata'"
	@echo "git checkout main"
	@echo "git merge easydata"

.PHONY: debug
## dump useful debugging information to $(DEBUG_FILE)
debug:
	@echo "\n\n======================"
	@echo "\nPlease include the contents $(DEBUG_FILE) when submitting an issue or support request.\n"
	@echo "======================\n\n"
	@echo "##\n## Git status\n##\n" > $(DEBUG_FILE)
	git status >> $(DEBUG_FILE)
	@echo "\n##\n## git log\n##\n" >> $(DEBUG_FILE)
	git log -8 --graph --oneline --decorate --all >> $(DEBUG_FILE)
	@echo "\n##\n## Github remotes\n##\n" >> $(DEBUG_FILE)
	git remote -v >> $(DEBUG_FILE)
	@echo "\n##\n## github SSH credentials\n##\n" >> $(DEBUG_FILE)
	ssh git@github.com 2>&1 | cat >> $(DEBUG_FILE)
	@echo "\n##\n## Conda config\n##\n" >> $(DEBUG_FILE)
	$(CONDA_EXE) config --get >> $(DEBUG_FILE)
	@echo "\n##\n## Conda info\n##\n" >> $(DEBUG_FILE)
	$(CONDA_EXE) info  >> $(DEBUG_FILE)
	@echo "\n##\n## Conda list\n##\n" >> $(DEBUG_FILE)
	$(CONDA_EXE) list >> $(DEBUG_FILE)

#################################################################################
# PROJECT RULES                                                                 #
#################################################################################



#################################################################################
# Self Documenting Commands                                                     #
#################################################################################

.DEFAULT_GOAL := show-help

# Inspired by <http://marmelab.com/blog/2016/02/29/auto-documented-makefile.html>
# sed script explained:
# /^##/:
# 	* save line in hold space
# 	* purge line
# 	* Loop:
# 		* append newline + line to hold space
# 		* go to next line
# 		* if line starts with doc comment, strip comment character off and loop
# 	* remove target prerequisites
# 	* append hold space (+ newline) to line
# 	* replace newline plus comments by `---`
# 	* print line
# Separate expressions are necessary because labels cannot be delimited by
# semicolon; see <http://stackoverflow.com/a/11799865/1968>
.PHONY: show-help


print-%  : ; @echo $* = $($*)

HELP_VARS := PROJECT_NAME DEBUG_FILE

help-prefix:
	@echo "To get started:"
	@echo "  >>> $$(tput bold)make create_environment$$(tput sgr0)"
	@echo "  >>> $$(tput bold)conda activate $(PROJECT_NAME)$$(tput sgr0)"
	@echo ""
	@echo "$$(tput bold)Project Variables:$$(tput sgr0)"
	@echo ""

show-help: help-prefix $(addprefix print-, $(HELP_VARS))
	@echo
	@echo "$$(tput bold)Available rules:$$(tput sgr0)"
	@sed -n -e "/^## / { \
		h; \
		s/.*//; \
		:doc" \
		-e "H; \
		n; \
		s/^## //; \
		t doc" \
		-e "s/:.*//; \
		G; \
		s/\\n## /---/; \
		s/\\n/ /g; \
		p; \
	}" ${MAKEFILE_LIST} \
	| LC_ALL='C' sort --ignore-case \
	| awk -F '---' \
		-v ncol=$$(tput cols) \
		-v indent=19 \
		-v col_on="$$(tput setaf 6)" \
		-v col_off="$$(tput sgr0)" \
	'{ \
		printf "%s%*s%s ", col_on, -indent, $$1, col_off; \
		n = split($$2, words, " "); \
		line_length = ncol - indent; \
		for (i = 1; i <= n; i++) { \
			line_length -= length(words[i]) + 1; \
			if (line_length <= 0) { \
				line_length = ncol - indent - length(words[i]) - 1; \
				printf "\n%*s ", -indent, " "; \
			} \
			printf "%s ", words[i]; \
		} \
		printf "\n"; \
	}' \
	| more $(shell test $(shell uname) = Darwin && echo '--no-init --raw-control-chars')<|MERGE_RESOLUTION|>--- conflicted
+++ resolved
@@ -27,17 +27,10 @@
 #
 
 .PHONY: data
-<<<<<<< HEAD
-data: transform_data
-
-.PHONY: sources
-sources: process_sources
-=======
 data: datasets
 
 .PHONY: raw
 raw: datasources
->>>>>>> 72deebb8
 
 .PHONY: datasources
 datasources: .make.datasources
@@ -49,29 +42,9 @@
 .PHONY: datasets
 datasets: .make.datasets
 
-<<<<<<< HEAD
-.make.unpack_sources: .make.fetch_sources
-	$(PYTHON_INTERPRETER) -m $(MODULE_NAME).data.make_dataset unpack
-	touch .make.unpack_sources
-
-.PHONY: process_sources
-process_sources: .make.process_sources
-
-.make.process_sources: .make.unpack_sources
-	$(PYTHON_INTERPRETER) -m $(MODULE_NAME).data.make_dataset process
-	touch .make.process_sources
-
-.PHONY: transform_data
-transform_data: .make.transform_data
-
-.make.transform_data: .make.process_sources
-	$(PYTHON_INTERPRETER) -m $(MODULE_NAME).data.apply_transforms
-	touch .make.transform_data
-=======
 .make.datasets: catalog/datasets/* catalog/transformers/*
 	$(PYTHON_INTERPRETER) -m $(MODULE_NAME).workflow datasets
 	#touch .make.datasets
->>>>>>> 72deebb8
 
 .PHONY: clean
 ## Delete all compiled Python files
@@ -107,12 +80,6 @@
 ## Run all Unit Tests with coverage
 test_with_coverage: update_environment
 	coverage run -m pytest --pyargs --doctest-modules --doctest-continue-on-failure --verbose \
-		$(if $(CI_RUNNING),--ignore=$(TESTS_NO_CI)) \
-		$(MODULE_NAME)
-
-## Run all Unit Tests with coverage
-test_with_coverage: update_environment
-	coverage run pytest --pyargs --doctest-modules --doctest-continue-on-failure --verbose \
 		$(if $(CI_RUNNING),--ignore=$(TESTS_NO_CI)) \
 		$(MODULE_NAME)
 
