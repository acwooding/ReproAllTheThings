# The Easydata Git Workflow
Here's our suggestion for a reliable git workflow that works well in small team settings using [Easydata][cookiecutter-easydata].

## Git configuration

If you haven't yet done so, please follow the instrucitons
in our [Git Configuration Guide](git-configuration.md) first.

## Git Workflow

We suggest you start each day by doing this:

### Where was I? What was I doing? Did I check it in?
Sometimes, you stop work without checking things back in to the repo.
Now, before you do any additional work, is the time to fix that.
```bash
git branch   # what branch am I on?
git status   # are there any files that need checking in?
git add -p   # accept or reject parts of the modified files
git commit -m "put your commit message here"
```

### Did I do any work elsewhere?
Did you make changes to your personal fork, but on a different machine? Make sure your local branch is up-to-date with your personal fork (`origin`):
```bash
git checkout master
git fetch origin --prune
git merge origin/master
```

### What happened upstream?
Did someone make changes to the `upstream` repo in your absense?
Let's fetch and merge those changes

```bash
git checkout master
git fetch upstream --prune
git merge upstream/master
git push origin master
make update_environment
```

### Am I working from the latest `master`?
Now that your `master` branch is up-to-date with both `origin` and `upstream`, you should use it to update your local working branches. If you are already developing in a branch called, e.g. `my_branch`, do this before writing any more code:

```bash
git checkout my_branch
git merge master
git push origin my_branch
```

### Do I have any stale branches?
With your local `master`, `origin/master` and `upstream/master` all in sync, we like to clean up any old branches that are fully merged (and hence, can be deleted without data loss.)
```bash
git branch --merged master
git branch -d <name_of_merged_branch>
```
A really great feature of `git branch -d` is that it will refuse to remove a branch that hasn't been fully merged into another. Thus it's safe to use without any fear of data loss.


### Time to start the day
Once you've finished all your merge tasks, you can create a clean working branch from the latest `master` by doing a:
```bash
git checkout master
git checkout -b new_branch_name
```

<<<<<<< HEAD
_Got any suggestions for improvements to this workflow? File an issue at
[cookiecutter-easydata]._
=======

That's it!. Do you have any suggestions for improvements to this workflow? Drop us a line or file an issue at
[cookiecutter-easydata].
>>>>>>> 5c8aba03

[cookiecutter-easydata]: https://github.com/hackalog/cookiecutter-easydata/<|MERGE_RESOLUTION|>--- conflicted
+++ resolved
@@ -65,13 +65,7 @@
 git checkout -b new_branch_name
 ```
 
-<<<<<<< HEAD
-_Got any suggestions for improvements to this workflow? File an issue at
-[cookiecutter-easydata]._
-=======
-
 That's it!. Do you have any suggestions for improvements to this workflow? Drop us a line or file an issue at
 [cookiecutter-easydata].
->>>>>>> 5c8aba03
 
 [cookiecutter-easydata]: https://github.com/hackalog/cookiecutter-easydata/