--- conflicted
+++ resolved
@@ -6,11 +6,6 @@
   module_name: src
   open_source_license: MIT
   project_name: reproallthethings
-<<<<<<< HEAD
   python_version: 3.7
   repo_name: reproallthethings
-=======
-  python_version: latest
-  repo_name: reproallthethings
-  upstream_location: github.com
->>>>>>> e0057375
+  upstream_location: github.com